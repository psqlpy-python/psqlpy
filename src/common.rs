use deadpool_postgres::Object;
use pyo3::{types::PyModule, PyAny, PyResult, Python};

use crate::{
    driver::transaction_options::{IsolationLevel, ReadVariant},
    exceptions::rust_errors::RustPSQLDriverPyResult,
    query_result::{PSQLDriverPyQueryResult, PSQLDriverSinglePyQueryResult},
    value_converter::{convert_parameters, PythonDTO, QueryParameter},
};

/// Add new module to the parent one.
///
/// You can find out more information from this issue
/// <https://github.com/PyO3/pyo3/issues/759>
///
/// # Errors
///
/// May return Err Result if can't build module or change modules.
pub fn add_module(
    py: Python<'_>,
    parent_mod: &PyModule,
    child_mod_name: &'static str,
    child_mod_builder: impl FnOnce(Python<'_>, &PyModule) -> PyResult<()>,
) -> PyResult<()> {
    let sub_module = PyModule::new(py, child_mod_name)?;
    child_mod_builder(py, sub_module)?;
    parent_mod.add_submodule(sub_module)?;
    py.import("sys")?.getattr("modules")?.set_item(
        format!("{}.{}", parent_mod.name()?, child_mod_name),
        sub_module,
    )?;
    Ok(())
}

<<<<<<< HEAD
pub trait ObjectQueryTrait {
=======
pub trait BaseTransactionQuery {
    fn start_transaction(
        &self,
        isolation_level: Option<IsolationLevel>,
        read_variant: Option<ReadVariant>,
        defferable: Option<bool>,
    ) -> impl std::future::Future<Output = RustPSQLDriverPyResult<()>> + Send;
    fn commit(&self) -> impl std::future::Future<Output = RustPSQLDriverPyResult<()>> + Send;
    fn rollback(&self) -> impl std::future::Future<Output = RustPSQLDriverPyResult<()>> + Send;
}

impl BaseTransactionQuery for Object {
    async fn start_transaction(
        &self,
        isolation_level: Option<IsolationLevel>,
        read_variant: Option<ReadVariant>,
        deferrable: Option<bool>,
    ) -> RustPSQLDriverPyResult<()> {
        let mut querystring = "START TRANSACTION".to_string();

        if let Some(level) = isolation_level {
            let level = &level.to_str_level();
            querystring.push_str(format!(" ISOLATION LEVEL {level}").as_str());
        };

        querystring.push_str(match read_variant {
            Some(ReadVariant::ReadOnly) => " READ ONLY",
            Some(ReadVariant::ReadWrite) => " READ WRITE",
            None => "",
        });

        querystring.push_str(match deferrable {
            Some(true) => " DEFERRABLE",
            Some(false) => " NOT DEFERRABLE",
            None => "",
        });
        self.batch_execute(&querystring).await?;

        Ok(())
    }
    async fn commit(&self) -> RustPSQLDriverPyResult<()> {
        self.batch_execute("COMMIT;").await?;
        Ok(())
    }
    async fn rollback(&self) -> RustPSQLDriverPyResult<()> {
        self.batch_execute("ROLLBACK;").await?;
        Ok(())
    }
}

pub trait BaseDataBaseQuery {
>>>>>>> 3bb4fbc2
    fn psqlpy_query_one(
        &self,
        querystring: String,
        parameters: Option<pyo3::Py<PyAny>>,
        prepared: Option<bool>,
    ) -> impl std::future::Future<Output = RustPSQLDriverPyResult<PSQLDriverSinglePyQueryResult>> + Send;

    fn psqlpy_query(
        &self,
        querystring: String,
        parameters: Option<pyo3::Py<PyAny>>,
        prepared: Option<bool>,
    ) -> impl std::future::Future<Output = RustPSQLDriverPyResult<PSQLDriverPyQueryResult>> + Send;

    fn psqlpy_query_simple(
        &self,
        querystring: String,
    ) -> impl std::future::Future<Output = RustPSQLDriverPyResult<()>> + Send;
}

impl ObjectQueryTrait for Object {
    async fn psqlpy_query_one(
        &self,
        querystring: String,
        parameters: Option<pyo3::Py<PyAny>>,
        prepared: Option<bool>,
    ) -> RustPSQLDriverPyResult<PSQLDriverSinglePyQueryResult> {
        let mut params: Vec<PythonDTO> = vec![];
        if let Some(parameters) = parameters {
            params = convert_parameters(parameters)?;
        }
        let prepared = prepared.unwrap_or(true);

        let result = if prepared {
            self.query_one(
                &self.prepare_cached(&querystring).await?,
                &params
                    .iter()
                    .map(|param| param as &QueryParameter)
                    .collect::<Vec<&QueryParameter>>()
                    .into_boxed_slice(),
            )
            .await?
        } else {
            self.query_one(
                &querystring,
                &params
                    .iter()
                    .map(|param| param as &QueryParameter)
                    .collect::<Vec<&QueryParameter>>()
                    .into_boxed_slice(),
            )
            .await?
        };

        Ok(PSQLDriverSinglePyQueryResult::new(result))
    }

    async fn psqlpy_query(
        &self,
        querystring: String,
        parameters: Option<pyo3::Py<PyAny>>,
        prepared: Option<bool>,
    ) -> RustPSQLDriverPyResult<PSQLDriverPyQueryResult> {
        let mut params: Vec<PythonDTO> = vec![];
        if let Some(parameters) = parameters {
            params = convert_parameters(parameters)?;
        }
        let prepared = prepared.unwrap_or(true);

        let result = if prepared {
            self.query(
                &self.prepare_cached(&querystring).await?,
                &params
                    .iter()
                    .map(|param| param as &QueryParameter)
                    .collect::<Vec<&QueryParameter>>()
                    .into_boxed_slice(),
            )
            .await?
        } else {
            self.query(
                &querystring,
                &params
                    .iter()
                    .map(|param| param as &QueryParameter)
                    .collect::<Vec<&QueryParameter>>()
                    .into_boxed_slice(),
            )
            .await?
        };

        Ok(PSQLDriverPyQueryResult::new(result))
    }

    async fn psqlpy_query_simple(&self, querystring: String) -> RustPSQLDriverPyResult<()> {
        Ok(self.batch_execute(querystring.as_str()).await?)
    }
}<|MERGE_RESOLUTION|>--- conflicted
+++ resolved
@@ -32,10 +32,7 @@
     Ok(())
 }
 
-<<<<<<< HEAD
-pub trait ObjectQueryTrait {
-=======
-pub trait BaseTransactionQuery {
+pub trait TransactionObjectTrait {
     fn start_transaction(
         &self,
         isolation_level: Option<IsolationLevel>,
@@ -46,7 +43,7 @@
     fn rollback(&self) -> impl std::future::Future<Output = RustPSQLDriverPyResult<()>> + Send;
 }
 
-impl BaseTransactionQuery for Object {
+impl TransactionObjectTrait for Object {
     async fn start_transaction(
         &self,
         isolation_level: Option<IsolationLevel>,
@@ -85,8 +82,7 @@
     }
 }
 
-pub trait BaseDataBaseQuery {
->>>>>>> 3bb4fbc2
+pub trait ObjectQueryTrait {
     fn psqlpy_query_one(
         &self,
         querystring: String,
