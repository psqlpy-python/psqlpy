--- conflicted
+++ resolved
@@ -6,25 +6,12 @@
     query_result::PSQLDriverPyQueryResult,
 };
 
-<<<<<<< HEAD
 use super::{
-    connection::Connection,
     cursor::Cursor,
     transaction_options::{IsolationLevel, ReadVariant},
 };
-use crate::common::ObjectQueryTrait;
-use std::{
-    borrow::Borrow,
-    collections::HashSet,
-    ops::{Deref, DerefMut},
-    sync::Arc,
-};
-=======
-use super::transaction_options::{IsolationLevel, ReadVariant};
-use crate::common::{BaseDataBaseQuery, BaseTransactionQuery};
-use std::{collections::HashSet, sync::Arc};
->>>>>>> 3bb4fbc2
-
+use crate::common::{ObjectQueryTrait, TransactionObjectTrait};
+use std::{borrow::Borrow, collections::HashSet, sync::Arc};
 // use super::connection::RustConnection;
 
 // /// Transaction for internal use only.
