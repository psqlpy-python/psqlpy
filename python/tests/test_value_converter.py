--- conflicted
+++ resolved
@@ -54,14 +54,9 @@
     VarCharArray,
 )
 from pydantic import BaseModel
-<<<<<<< HEAD
+from typing_extensions import Annotated
+
 from tests.conftest import DefaultPydanticModel, DefaultPythonModelClass
-from typing_extensions import Annotated
-=======
-from typing_extensions import Annotated
-
-from tests.conftest import DefaultPydanticModel, DefaultPythonModelClass
->>>>>>> cecec4a8
 
 uuid_ = uuid.uuid4()
 pytestmark = pytest.mark.anyio
