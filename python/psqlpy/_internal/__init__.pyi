import types
from enum import Enum
from typing import Any, Callable, Optional, TypeVar

from typing_extensions import Self

_CustomClass = TypeVar(
    "_CustomClass",
)

class QueryResult:
    """Result."""

    def result(self: Self) -> list[dict[Any, Any]]:
        """Return result from database as a list of dicts."""
    def as_class(
        self: Self,
        as_class: Callable[..., _CustomClass],
    ) -> list[_CustomClass]:
        """Convert results to passed class.

        The main goal of this method is pydantic,
        msgspec and dataclasses support.

        ### Parameters:
        - `as_class`: Any callable python class for the results.

        ### Example:
        ```python
        import asyncio

        from psqlpy import PSQLPool, QueryResult


        class ExampleOfAsClass:
            def __init__(self, username: str) -> None:
                self.username = username


        async def main() -> None:
            db_pool = PSQLPool()
            await db_pool.startup()

            query_result: QueryResult = await db_pool.execute(
                "SELECT username FROM users WHERE id = $1",
                [100],
            )
            class_results: List[ExampleOfAsClass] = query_result.as_class(
                as_class=ExampleOfAsClass,
            )
        ```
        """

class SingleQueryResult:
    """Single result."""

    def result(self: Self) -> dict[Any, Any]:
        """Return result from database as a dict."""
    def as_class(
        self: Self,
        as_class: Callable[..., _CustomClass],
    ) -> list[_CustomClass]:
        """Convert results to passed class.

        The main goal of this method is pydantic,
        msgspec and dataclasses support.

        ### Parameters:
        - `as_class`: Any callable python class for the results.

        ### Example:
        ```python
        import asyncio

        from psqlpy import PSQLPool, QueryResult


        class ExampleOfAsClass:
            def __init__(self, username: str) -> None:
                self.username = username


        async def main() -> None:
            db_pool = PSQLPool()
            await db_pool.startup()

            connection = await db_pool.connection()
            async with connection.transaction() as trans:
                query_result: SingleQueryResult = await trans.fetch_row(
                    "SELECT username FROM users WHERE id = $1",
                    [100],
                )

            class_result: ExampleOfAsClass = query_result.as_class(
                as_class=ExampleOfAsClass,
            )
        ```
        """

class IsolationLevel(Enum):
    """Class for Isolation Level for transactions."""

    ReadUncommitted = 1
    ReadCommitted = 2
    RepeatableRead = 3
    Serializable = 4

class ReadVariant(Enum):
    """Class for Read Variant for transaction."""

    ReadOnly = 1
    ReadWrite = 2

class ConnRecyclingMethod(Enum):
    """Possible methods of how a connection is recycled.

    The default is [`Fast`] which does not check the connection health or
    perform any clean-up queries.

    # Description:
    ## Fast:
    Only run [`is_closed()`] when recycling existing connections.

    Unless you have special needs this is a safe choice.

    ## Verified:
    Run [`is_closed()`] and execute a test query.

    This is slower, but guarantees that the database connection is ready to
    be used. Normally, [`is_closed()`] should be enough to filter
    out bad connections, but under some circumstances (i.e. hard-closed
    network connections) it's possible that [`is_closed()`]
    returns `false` while the connection is dead. You will receive an error
    on your first query then.

    ## Clean:
    Like [`Verified`] query method, but instead use the following sequence
    of statements which guarantees a pristine connection:
    ```sql
    CLOSE ALL;
    SET SESSION AUTHORIZATION DEFAULT;
    RESET ALL;
    UNLISTEN *;
    SELECT pg_advisory_unlock_all();
    DISCARD TEMP;
    DISCARD SEQUENCES;
    ```
    This is similar to calling `DISCARD ALL`. but doesn't call
    `DEALLOCATE ALL` and `DISCARD PLAN`, so that the statement cache is not
    rendered ineffective.
    """

    Fast = 1
    Verified = 2
    Clean = 3

class Cursor:
    """Represent opened cursor in a transaction.

    It can be used as an asynchronous iterator.
    """

    async def start(self: Self) -> None:
        """Start the cursor.

        Execute DECLARE command for the cursor.
        """
    async def close(self: Self) -> None:
        """Close the cursor.

        Execute CLOSE command for the cursor.
        """
    async def fetch(
        self: Self,
        fetch_number: int | None = None,
    ) -> QueryResult:
        """Fetch next <fetch_number> rows.

        By default fetches 10 next rows.

        ### Parameters:
        - `fetch_number`: how many rows need to fetch.

        ### Returns:
        result as `QueryResult`.
        """
    async def fetch_next(
        self: Self,
    ) -> QueryResult:
        """Fetch next row.

        Execute FETCH NEXT

        ### Returns:
        result as `QueryResult`.
        """
    async def fetch_prior(
        self: Self,
    ) -> QueryResult:
        """Fetch previous row.

        Execute FETCH PRIOR

        ### Returns:
        result as `QueryResult`.
        """
    async def fetch_first(
        self: Self,
    ) -> QueryResult:
        """Fetch first row.

        Execute FETCH FIRST

        ### Returns:
        result as `QueryResult`.
        """
    async def fetch_last(
        self: Self,
    ) -> QueryResult:
        """Fetch last row.

        Execute FETCH LAST

        ### Returns:
        result as `QueryResult`.
        """
    async def fetch_absolute(
        self: Self,
        absolute_number: int,
    ) -> QueryResult:
        """Fetch absolute rows.

        Execute FETCH ABSOLUTE <absolute_number>.

        ### Returns:
        result as `QueryResult`.
        """
    async def fetch_relative(
        self: Self,
        relative_number: int,
    ) -> QueryResult:
        """Fetch absolute rows.

        Execute FETCH RELATIVE <relative_number>.

        ### Returns:
        result as `QueryResult`.
        """
    async def fetch_forward_all(
        self: Self,
    ) -> QueryResult:
        """Fetch forward all rows.

        Execute FETCH FORWARD ALL.

        ### Returns:
        result as `QueryResult`.
        """
    async def fetch_backward(
        self: Self,
        backward_count: int,
    ) -> QueryResult:
        """Fetch backward rows.

        Execute FETCH BACKWARD <backward_count>.

        ### Returns:
        result as `QueryResult`.
        """
    async def fetch_backward_all(
        self: Self,
    ) -> QueryResult:
        """Fetch backward all rows.

        Execute FETCH BACKWARD ALL.

        ### Returns:
        result as `QueryResult`.
        """
    def __aiter__(self: Self) -> Self: ...
    async def __anext__(self: Self) -> QueryResult: ...

class Transaction:
    """Single connection for executing queries.

    It represents transaction in database.

    You can create it only from `PSQLPool` with method
    `.transaction()`.
    """

    async def __aenter__(self: Self) -> Self: ...
    async def __aexit__(
        self: Self,
        exception_type: type[BaseException] | None,
        exception: BaseException | None,
        traceback: types.TracebackType | None,
    ) -> None: ...
    async def begin(self: Self) -> None:
        """Start the transaction.

        Execute `BEGIN`.

        `begin()` can be called only once per transaction.
        """
    async def commit(self: Self) -> None:
        """Commit the transaction.

        Execute `COMMIT`.

        `commit()` can be called only once per transaction.
        """
    async def execute(
        self: Self,
        querystring: str,
        parameters: list[Any] | None = None,
    ) -> QueryResult:
        """Execute the query.

        Querystring can contain `$<number>` parameters
        for converting them in the driver side.

        ### Parameters:
        - `querystring`: querystring to execute.
        - `parameters`: list of parameters to pass in the query.

        ### Example:
        ```python
        import asyncio

        from psqlpy import PSQLPool, QueryResult


        async def main() -> None:
            db_pool = PSQLPool()
            await db_pool.startup()

            connection = await db_pool.connection()
            transaction = connection.transaction()
            await transaction.begin()
            query_result: QueryResult = await transaction.execute(
                "SELECT username FROM users WHERE id = $1",
                [100],
            )
            dict_result: List[Dict[Any, Any]] = query_result.result()
            # You must call commit manually
            await transaction.commit()

        # Or you can transaction as a async context manager

        async def main() -> None:
            db_pool = PSQLPool()
            await psqlpy.startup()

            connection = await db_pool.connection()
            async with connection.transaction() as transaction:
                query_result: QueryResult = await transaction.execute(
                    "SELECT username FROM users WHERE id = $1",
                    [100],
                )
                dict_result: List[Dict[Any, Any]] = query_result.result()
            # This way transaction begins and commits by itself.
        ```
        """
    async def execute_many(
        self: Self,
        querystring: str,
        parameters: list[list[Any]] | None = None,
    ) -> None: ...
    """Execute query multiple times with different parameters.

        Querystring can contain `$<number>` parameters
        for converting them in the driver side.

        ### Parameters:
        - `querystring`: querystring to execute.
        - `parameters`: list of list of parameters to pass in the query.

        ### Example:
        ```python
        import asyncio

        from psqlpy import PSQLPool, QueryResult


        async def main() -> None:
            db_pool = PSQLPool()
            await db_pool.startup()

            connection = await db_pool.connection()
            transaction = connection.transaction()
            await transaction.begin()
            query_result: QueryResult = await transaction.execute_many(
                "INSERT INTO users (name, age) VALUES ($1, $2)",
                [["boba", 10], ["boba", 20]],
            )
            dict_result: List[Dict[Any, Any]] = query_result.result()
            # You must call commit manually
            await transaction.commit()

        # Or you can transaction as a async context manager

        async def main() -> None:
            db_pool = PSQLPool()
            await psqlpy.startup()

            connection = await db_pool.connection()
            async with connection.transaction() as transaction:
                await transaction.execute_many(
                    "INSERT INTO users (name, age) VALUES ($1, $2)",
                    [["boba", 10], ["boba", 20]],
                )
            # This way transaction begins and commits by itself.
        ```
        """
    async def fetch_row(
        self: Self,
        querystring: str,
        parameters: list[Any] | None = None,
    ) -> SingleQueryResult:
        """Fetch exaclty single row from query.

        Query must return exactly one row, otherwise error will be raised.
        Querystring can contain `$<number>` parameters
        for converting them in the driver side.


        ### Parameters:
        - `querystring`: querystring to execute.
        - `parameters`: list of parameters to pass in the query.

        ### Example:
        ```python
        import asyncio

        from psqlpy import PSQLPool, QueryResult


        async def main() -> None:
            db_pool = PSQLPool()
            await db_pool.startup()

            connection = await db_pool.connection()
            transaction = connection.transaction()
            await transaction.begin()
            query_result: SingleQueryResult = await transaction.fetch_row(
                "SELECT username FROM users WHERE id = $1",
                [100],
            )
            dict_result: Dict[Any, Any] = query_result.result()
            # You must call commit manually
            await transaction.commit()

        # Or you can transaction as a async context manager

        async def main() -> None:
            db_pool = PSQLPool()
            await psqlpy.startup()

<<<<<<< HEAD
            connection = await db_pool.connection()
            async with connection.transaction() as transaction:
                query_result: SingleQueryResult = await transaction.fetch_row(
=======
            transaction = await db_pool.transaction()
            async with transaction:
                query_result: SingleQueryResult = await transaction.execute(
                    "SELECT username FROM users WHERE id = $1 LIMIT 1",
                    [100],
                )
                dict_result: Dict[Any, Any] = query_result.result()
            # This way transaction begins and commits by itself.
        ```
        """
    async def fetch_val(
        self: Self,
        querystring: str,
        parameters: list[Any] | None = None,
    ) -> Any | None:
        """Execute the query and return first value of the first row.

        Querystring can contain `$<number>` parameters
        for converting them in the driver side.

        ### Parameters:
        - `querystring`: querystring to execute.
        - `parameters`: list of parameters to pass in the query.

        ### Example:
        ```python
        import asyncio

        from psqlpy import PSQLPool, QueryResult


        async def main() -> None:
            db_pool = PSQLPool()
            await db_pool.startup()

            transaction = await db_pool.transaction()
            await transaction.begin()
            value: Any | None = await transaction.execute(
                "SELECT username FROM users WHERE id = $1",
                [100],
            )

        # Or you can transaction as a async context manager

        async def main() -> None:
            db_pool = PSQLPool()
            await psqlpy.startup()

            transaction = await db_pool.transaction()
            async with transaction:
                query_result: SingleQueryResult = await transaction.execute(
>>>>>>> 3e6dd94e
                    "SELECT username FROM users WHERE id = $1",
                    [100],
                )
                dict_result: Dict[Any, Any] = query_result.result()
            # This way transaction begins and commits by itself.
        ```
        """
    async def pipeline(
        self,
        queries: list[tuple[str, list[Any] | None]],
    ) -> list[QueryResult]:
        """Execute queries in pipeline.

        Pipelining can improve performance in use cases in which multiple,
        independent queries need to be executed.
        In a traditional workflow,
        each query is sent to the server after the previous query completes.
        In contrast, pipelining allows the client to send all of the
        queries to the server up front, minimizing time spent
        by one side waiting for the other to finish sending data:
        ```
                            Sequential                              Pipelined
        | Client         | Server          |    | Client         | Server          |
        |----------------|-----------------|    |----------------|-----------------|
        | send query 1   |                 |    | send query 1   |                 |
        |                | process query 1 |    | send query 2   | process query 1 |
        | receive rows 1 |                 |    | send query 3   | process query 2 |
        | send query 2   |                 |    | receive rows 1 | process query 3 |
        |                | process query 2 |    | receive rows 2 |                 |
        | receive rows 2 |                 |    | receive rows 3 |                 |
        | send query 3   |                 |
        |                | process query 3 |
        | receive rows 3 |                 |
        ```
        Read more: https://docs.rs/tokio-postgres/latest/tokio_postgres/#pipelining
        ### Example:
        ```python
        import asyncio

        from psqlpy import PSQLPool, QueryResult


        async def main() -> None:
            db_pool = PSQLPool()
            await db_pool.startup()

            connection = await db_pool.connection()
            transaction = connection.transaction()

            results: list[QueryResult] = await transaction.pipeline(
                queries=[
                    (
                        "SELECT username FROM users WHERE id = $1",
                        [100],
                    ),
                    (
                        "SELECT some_data FROM profiles",
                        None,
                    ),
                    (
                        "INSERT INTO users (username, id) VALUES ($1, $2)",
                        ["PSQLPy", 1],
                    ),
                ]
            )

        ```
        """  # noqa: E501
    async def savepoint(self: Self, savepoint_name: str) -> None:
        """Create new savepoint.

        One `savepoint_name` can be used once.


        If you specify the same savepoint name more than once
        exception will be raised.

        ### Parameters:
        - `savepoint_name`: name of the savepoint.

        ### Example:
        ```python
        import asyncio

        from psqlpy import PSQLPool, QueryResult


        async def main() -> None:
            db_pool = PSQLPool()
            await db_pool.startup()

            connection = await db_pool.connection()
            transaction = connection.transaction()

            await transaction.savepoint("my_savepoint")
            await transaction.execute(...)
            await transaction.rollback_to("my_savepoint")
        ```
        """
    async def rollback(self: Self) -> None:
        """Rollback all queries in the transaction.

        It can be done only one, after execution transaction marked
        as `done`.

        ### Example:
        ```python
        import asyncio

        from psqlpy import PSQLPool, QueryResult


        async def main() -> None:
            db_pool = PSQLPool()
            await db_pool.startup()

            connection = await db_pool.connection()
            transaction = connection.transaction()
            await transaction.execute(...)
            await transaction.rollback()
        ```
        """
    async def rollback_to(self: Self, savepoint_name: str) -> None:
        """ROLLBACK to the specified `savepoint_name`.

        If you specified wrong savepoint name
        then exception will be raised.

        ### Parameters:
        - `savepoint_name`: name of the SAVEPOINT.

        ### Example:
        ```python
        import asyncio

        from psqlpy import PSQLPool, QueryResult


        async def main() -> None:
            db_pool = PSQLPool()
            await db_pool.startup()

            connection = await db_pool.connection()
            transaction = connection.transaction()

            await transaction.savepoint("my_savepoint")
            await transaction.execute(...)
            await transaction.rollback_to("my_savepoint")
        ```
        """
    async def release_savepoint(self: Self, savepoint_name: str) -> None:
        """Execute ROLLBACK TO SAVEPOINT.

        If you specified wrong savepoint name
        then exception will be raised.

        ### Parameters:
        - `savepoint_name`: name of the SAVEPOINT.

        ### Example:
        ```python
        import asyncio

        from psqlpy import PSQLPool, QueryResult


        async def main() -> None:
            db_pool = PSQLPool()
            await db_pool.startup()

            connection = await db_pool.connection()
            transaction = connection.transaction()

            await transaction.savepoint("my_savepoint")
            await transaction.release_savepoint
        ```
        """
    def cursor(
        self: Self,
        querystring: str,
        parameters: list[Any] | None = None,
        fetch_number: int | None = None,
        scroll: bool | None = None,
    ) -> Cursor:
        """Create new cursor object.

        Cursor can be used as an asynchronous iterator.

        ### Parameters:
        - `querystring`: querystring to execute.
        - `parameters`: list of parameters to pass in the query.
        - `fetch_number`: how many rows need to fetch.
        - `scroll`: SCROLL or NO SCROLL cursor.

        ### Returns:
        new initialized cursor.

        ### Example:
        ```python
        import asyncio

        from psqlpy import PSQLPool, QueryResult


        async def main() -> None:
            db_pool = PSQLPool()
            await db_pool.startup()

            connection = await db_pool.connection()
            transaction = await connection.transaction()

            cursor = await transaction.cursor(
                querystring="SELECT * FROM users WHERE username = $1",
                parameters=["Some_Username"],
                fetch_number=5,
            )

            async for fetched_result in cursor:
                dict_result: List[Dict[Any, Any]] = fetched_result.result()
                ... # do something with this result.
        ```
        """

class Connection:
    """Connection from Database Connection Pool.

    It can be created only from connection pool.
    """

    async def execute(
        self: Self,
        querystring: str,
        parameters: list[Any] | None = None,
    ) -> QueryResult:
        """Execute the query.

        Querystring can contain `$<number>` parameters
        for converting them in the driver side.

        ### Parameters:
        - `querystring`: querystring to execute.
        - `parameters`: list of parameters to pass in the query.

        ### Returns:
        query result as `QueryResult`

        ### Example:
        ```python
        import asyncio

        from psqlpy import PSQLPool, QueryResult


        async def main() -> None:
            db_pool = PSQLPool()
            await db_pool.startup()

            connection = await db_pool.connection()
            query_result: QueryResult = await connection.execute(
                "SELECT username FROM users WHERE id = $1",
                [100],
            )
            dict_result: List[Dict[Any, Any]] = query_result.result()
        ```
        """
    def transaction(
        self,
        isolation_level: IsolationLevel | None = None,
        read_variant: ReadVariant | None = None,
        deferrable: bool | None = None,
    ) -> Transaction:
        """Create new transaction.

        ### Parameters:
        - `isolation_level`: configure isolation level of the transaction.
        - `read_variant`: configure read variant of the transaction.
        - `deferrable`: configure deferrable of the transaction.
        """

class PSQLPool:
    """Connection pool for executing queries.

    This is the main entrypoint in the library.
    """

    def __init__(
        self: Self,
        dsn: Optional[str] = None,
        username: Optional[str] = None,
        password: Optional[str] = None,
        host: Optional[str] = None,
        port: Optional[int] = None,
        db_name: Optional[str] = None,
        max_db_pool_size: Optional[str] = None,
        conn_recycling_method: Optional[ConnRecyclingMethod] = None,
    ) -> None:
        """Create new PostgreSQL connection pool.

        It connects to the database and create pool.

        You cannot set the minimum size for the connection
        pool, by default it is 1.

        This connection pool can:
        - Startup itself with `startup` method
        - Execute queries and return `QueryResult` class as a result
        - Create new instance of `Transaction`

        ### Parameters:
        - `dsn`: full dsn connection string.
            `postgres://postgres:postgres@localhost:5432/postgres?target_session_attrs=read-write`
        - `username`: username of the user in postgres
        - `password`: password of the user in postgres
        - `host`: host of postgres
        - `port`: port of postgres
        - `db_name`: name of the database in postgres
        - `max_db_pool_size`: maximum size of the connection pool
        - `conn_recycling_method`: how a connection is recycled.
        """
    async def startup(self: Self) -> None:
        """Startup the connection pool.

        You must call it before start making queries.
        """
    async def execute(
        self: Self,
        querystring: str,
        parameters: list[Any] | None = None,
    ) -> QueryResult:
        """Execute the query.

        Querystring can contain `$<number>` parameters
        for converting them in the driver side.

        ### Parameters:
        - `querystring`: querystring to execute.
        - `parameters`: list of parameters to pass in the query.

        ### Example:
        ```python
        import asyncio

        from psqlpy import PSQLPool, QueryResult


        async def main() -> None:
            db_pool = PSQLPool()
            await db_pool.startup()
            query_result: QueryResult = await psqlpy.execute(
                "SELECT username FROM users WHERE id = $1",
                [100],
            )
            dict_result: List[Dict[Any, Any]] = query_result.result()
            # you don't need to close the pool,
            # it will be dropped on Rust side.
        ```
        """
    async def connection(self: Self) -> Connection:
        """Create new connection.

        It acquires new connection from the database pool.
        """<|MERGE_RESOLUTION|>--- conflicted
+++ resolved
@@ -160,6 +160,15 @@
     It can be used as an asynchronous iterator.
     """
 
+    def __aiter__(self: Self) -> Self: ...
+    async def __anext__(self: Self) -> QueryResult: ...
+    async def __aenter__(self: Self) -> Self: ...
+    async def __aexit__(
+        self: Self,
+        exception_type: type[BaseException] | None,
+        exception: BaseException | None,
+        traceback: types.TracebackType | None,
+    ) -> None: ...
     async def start(self: Self) -> None:
         """Start the cursor.
 
@@ -277,8 +286,6 @@
         ### Returns:
         result as `QueryResult`.
         """
-    def __aiter__(self: Self) -> Self: ...
-    async def __anext__(self: Self) -> QueryResult: ...
 
 class Transaction:
     """Single connection for executing queries.
@@ -345,21 +352,6 @@
             dict_result: List[Dict[Any, Any]] = query_result.result()
             # You must call commit manually
             await transaction.commit()
-
-        # Or you can transaction as a async context manager
-
-        async def main() -> None:
-            db_pool = PSQLPool()
-            await psqlpy.startup()
-
-            connection = await db_pool.connection()
-            async with connection.transaction() as transaction:
-                query_result: QueryResult = await transaction.execute(
-                    "SELECT username FROM users WHERE id = $1",
-                    [100],
-                )
-                dict_result: List[Dict[Any, Any]] = query_result.result()
-            # This way transaction begins and commits by itself.
         ```
         """
     async def execute_many(
@@ -397,20 +389,6 @@
             dict_result: List[Dict[Any, Any]] = query_result.result()
             # You must call commit manually
             await transaction.commit()
-
-        # Or you can transaction as a async context manager
-
-        async def main() -> None:
-            db_pool = PSQLPool()
-            await psqlpy.startup()
-
-            connection = await db_pool.connection()
-            async with connection.transaction() as transaction:
-                await transaction.execute_many(
-                    "INSERT INTO users (name, age) VALUES ($1, $2)",
-                    [["boba", 10], ["boba", 20]],
-                )
-            # This way transaction begins and commits by itself.
         ```
         """
     async def fetch_row(
@@ -450,26 +428,6 @@
             dict_result: Dict[Any, Any] = query_result.result()
             # You must call commit manually
             await transaction.commit()
-
-        # Or you can transaction as a async context manager
-
-        async def main() -> None:
-            db_pool = PSQLPool()
-            await psqlpy.startup()
-
-<<<<<<< HEAD
-            connection = await db_pool.connection()
-            async with connection.transaction() as transaction:
-                query_result: SingleQueryResult = await transaction.fetch_row(
-=======
-            transaction = await db_pool.transaction()
-            async with transaction:
-                query_result: SingleQueryResult = await transaction.execute(
-                    "SELECT username FROM users WHERE id = $1 LIMIT 1",
-                    [100],
-                )
-                dict_result: Dict[Any, Any] = query_result.result()
-            # This way transaction begins and commits by itself.
         ```
         """
     async def fetch_val(
@@ -497,28 +455,13 @@
             db_pool = PSQLPool()
             await db_pool.startup()
 
-            transaction = await db_pool.transaction()
+            connection = await db_pool.connection()
+            transaction = connection.transaction()
             await transaction.begin()
             value: Any | None = await transaction.execute(
                 "SELECT username FROM users WHERE id = $1",
                 [100],
             )
-
-        # Or you can transaction as a async context manager
-
-        async def main() -> None:
-            db_pool = PSQLPool()
-            await psqlpy.startup()
-
-            transaction = await db_pool.transaction()
-            async with transaction:
-                query_result: SingleQueryResult = await transaction.execute(
->>>>>>> 3e6dd94e
-                    "SELECT username FROM users WHERE id = $1",
-                    [100],
-                )
-                dict_result: Dict[Any, Any] = query_result.result()
-            # This way transaction begins and commits by itself.
         ```
         """
     async def pipeline(
@@ -725,15 +668,18 @@
             connection = await db_pool.connection()
             transaction = await connection.transaction()
 
-            cursor = await transaction.cursor(
+            cursor = transaction.cursor(
                 querystring="SELECT * FROM users WHERE username = $1",
                 parameters=["Some_Username"],
                 fetch_number=5,
             )
+            await cursor.start()
 
             async for fetched_result in cursor:
                 dict_result: List[Dict[Any, Any]] = fetched_result.result()
                 ... # do something with this result.
+
+            await cursor.close()
         ```
         """
 
